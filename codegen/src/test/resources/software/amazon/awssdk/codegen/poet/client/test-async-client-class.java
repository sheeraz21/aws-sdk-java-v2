--- conflicted
+++ resolved
@@ -225,39 +225,19 @@
                                                       .addUnmarshaller("EventTwo", EventTwoUnmarshaller.getInstance())
                                                       .defaultUnmarshaller((in) -> EventStream.UNKNOWN).build());
 
-<<<<<<< HEAD
-            HttpResponseHandler<? extends Throwable> exceptionHandler = jsonProtocolFactory
-                .createResponseHandler(
-                    new JsonOperationMetadata().withPayloadJson(true).withHasStreamingSuccessResponse(false),
-                    EventStreamExceptionJsonUnmarshaller
-                        .builder()
-                        .defaultUnmarshaller(
-                            x -> EventStreamExceptionJsonUnmarshaller.populateDefaultException(
-                                JsonException::builder, x)).build());
-
             HttpResponseHandler<AwsServiceException> errorResponseHandler = createErrorResponseHandler(jsonProtocolFactory);
             CompletableFuture<Void> future = new CompletableFuture<>();
             EventStreamAsyncResponseTransformer<EventStreamOperationResponse, EventStream> asyncResponseTransformer = EventStreamAsyncResponseTransformer
                 .<EventStreamOperationResponse, EventStream> builder().eventStreamResponseHandler(asyncResponseHandler)
                                                                       .eventResponseHandler(eventResponseHandler).initialResponseHandler(responseHandler)
-                                                                      .exceptionResponseHandler(exceptionHandler).future(future).executor(executor).build();
+                                                                      .exceptionResponseHandler(errorResponseHandler).future(future).executor(executor).serviceName(serviceName())
+                                                                      .build();
 
             clientHandler.execute(
                 new ClientExecutionParams<EventStreamOperationRequest, SdkResponse>()
                     .withMarshaller(new EventStreamOperationRequestMarshaller(jsonProtocolFactory))
                     .withResponseHandler(voidResponseHandler).withErrorResponseHandler(errorResponseHandler)
                     .withInput(eventStreamOperationRequest), asyncResponseTransformer).whenComplete((r, e) -> {
-=======
-            HttpResponseHandler<AwsServiceException> errorResponseHandler = createErrorResponseHandler(jsonProtocolFactory);
-            AsyncResponseTransformer<SdkResponse, Void> asyncResponseTransformer = new EventStreamAsyncResponseTransformer<>(
-                    asyncResponseHandler, responseHandler, eventResponseHandler, errorResponseHandler, serviceName());
-
-            return clientHandler.execute(
-                    new ClientExecutionParams<EventStreamOperationRequest, SdkResponse>()
-                            .withMarshaller(new EventStreamOperationRequestMarshaller(jsonProtocolFactory))
-                            .withResponseHandler(voidResponseHandler).withErrorResponseHandler(errorResponseHandler)
-                            .withInput(eventStreamOperationRequest), asyncResponseTransformer).whenComplete((r, e) -> {
->>>>>>> 8cb9942d
                 if (e != null) {
                     try {
                         asyncResponseHandler.exceptionOccurred(e);
